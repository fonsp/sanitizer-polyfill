--- conflicted
+++ resolved
@@ -30,17 +30,11 @@
     "README.md"
   ],
   "devDependencies": {
-<<<<<<< HEAD
-    "eslint": "^7.31.0",
+    "eslint": "^7.32.0",
     "eslint-config-prettier": "^8.3.0",
     "eslint-plugin-compat": "^3.11.1",
-    "eslint-plugin-jsdoc": "^36.0.2",
+    "eslint-plugin-jsdoc": "^36.0.6",
     "eslint-plugin-prettier": "^3.4.0",
-=======
-    "eslint": "^7.32.0",
-    "eslint-plugin-compat": "^3.11.1",
-    "eslint-plugin-jsdoc": "^36.0.6",
->>>>>>> 0971e4c6
     "prettier": "^2.3.2"
   },
   "dependencies": {
