--- conflicted
+++ resolved
@@ -42,14 +42,8 @@
         return element.toLowerCase();
       });
       if (configurationElementList === "allowElements") {
-<<<<<<< HEAD
         normalizedConfig[configurationElementList].forEach((element) => {
           if (!DEFAULT_ALLOWED_ELEMENTS.has(element)) {
-=======
-        const defaultAllowedElementsSet = new Set(DEFAULT_ALLOWED_ELEMENTS);
-        normalizedConfig[configurationElementList].forEach((element) => {
-          if (!defaultAllowedElementsSet.has(element)) {
->>>>>>> c59d4844
             throw new SanitizerConfigurationError(
               `${element} is not included in built-in element allow list`
             );
@@ -60,11 +54,7 @@
   }
 
   const allowElements =
-<<<<<<< HEAD
     normalizedConfig.allowElements || Array.from(DEFAULT_ALLOWED_ELEMENTS);
-=======
-    normalizedConfig.allowElements || DEFAULT_ALLOWED_ELEMENTS;
->>>>>>> c59d4844
   const allowAttributes =
     normalizedConfig.allowAttributes || DEFAULT_ALLOWED_ATTRIBUTES;
   const blockElements =
